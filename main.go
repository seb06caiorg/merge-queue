--- conflicted
+++ resolved
@@ -3,9 +3,5 @@
 import "fmt"
 
 func main() {
-<<<<<<< HEAD
-	fmt.Println("Hello, World man bro dude guy buddy")
-=======
 	fmt.Println("Hello, World man bro dude guy holy")
->>>>>>> bb332e2d
 }